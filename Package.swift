/**
 * Copyright IBM Corporation 2016
 *
 * Licensed under the Apache License, Version 2.0 (the "License");
 * you may not use this file except in compliance with the License.
 * You may obtain a copy of the License at
 *
 * http://www.apache.org/licenses/LICENSE-2.0
 *
 * Unless required by applicable law or agreed to in writing, software
 * distributed under the License is distributed on an "AS IS" BASIS,
 * WITHOUT WARRANTIES OR CONDITIONS OF ANY KIND, either express or implied.
 * See the License for the specific language governing permissions and
 * limitations under the License.
 **/

import PackageDescription

let package = Package(
    name: "Kitura",
        dependencies: [
<<<<<<< HEAD
            .Package(url: "https://github.com/IBM-Swift/Kitura-net.git", majorVersion: 0, minor: 18),
            .Package(url: "https://github.com/IBM-Swift/SwiftyJSON.git", majorVersion: 8),
=======
            .Package(url: "https://github.com/IBM-Swift/Kitura-net.git", majorVersion: 0, minor: 19),
            .Package(url: "https://github.com/IBM-Swift/SwiftyJSON.git", majorVersion: 9),
>>>>>>> 9bce21be
            .Package(url: "https://github.com/IBM-Swift/Kitura-TemplateEngine.git", majorVersion: 0, minor: 16)
        ]
)<|MERGE_RESOLUTION|>--- conflicted
+++ resolved
@@ -19,13 +19,8 @@
 let package = Package(
     name: "Kitura",
         dependencies: [
-<<<<<<< HEAD
-            .Package(url: "https://github.com/IBM-Swift/Kitura-net.git", majorVersion: 0, minor: 18),
-            .Package(url: "https://github.com/IBM-Swift/SwiftyJSON.git", majorVersion: 8),
-=======
-            .Package(url: "https://github.com/IBM-Swift/Kitura-net.git", majorVersion: 0, minor: 19),
+            .Package(url: "https://github.com/IBM-Swift/Kitura-net.git", majorVersion: 0, minor: 20),
             .Package(url: "https://github.com/IBM-Swift/SwiftyJSON.git", majorVersion: 9),
->>>>>>> 9bce21be
             .Package(url: "https://github.com/IBM-Swift/Kitura-TemplateEngine.git", majorVersion: 0, minor: 16)
         ]
 )